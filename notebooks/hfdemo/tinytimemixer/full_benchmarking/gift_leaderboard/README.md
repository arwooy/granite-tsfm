--- conflicted
+++ resolved
@@ -2,24 +2,14 @@
 
 The [**GIFT-Eval Leaderboard**](https://huggingface.co/spaces/Salesforce/GIFT-Eval) is a comprehensive benchmark for time series forecasting.  
 
-<<<<<<< HEAD
-Here, we present the evaluation of [**Tiny Time Mixers (TTMs)**](https://arxiv.org/abs/2401.03955) on the GIFT benchmark. TTMs achieve **state-of-the-art performance** in point forecasting, with a **normalized MASE of 0.679**, while maintaining an **average fine-tuning time of just 2.5 minutes** on a single **A100 GPU**.  
-
-Details of the evaluation framework are provided below.
-
-## Few-shot finetune
-TTMs are **lightweight** and **highly efficient**, making them ideal for fine-tuning on target domain data.  
-
-In the **GIFT-Eval** benchmark, we fine-tune TTMs separately for each dataset, using **only 20%** of the training data for most datasets. However, for extremely short datasets (**fewer than 200 fine-tuning samples**), we adopt a **90% few-shot setting**.  
-=======
-TTMs are lightweight compact pre-trained models (ranging from 1-5 Million parameters) that achieve the current state-of-art performance in point forecasting (normalized MASE of 0.679).
+[**Tiny Time Mixers (TTMs)**](https://arxiv.org/abs/2401.03955) or **TTMs** are lightweight compact pre-trained models (ranging from 1-5 Million parameters). Here, we present the evaluation of  on the GIFT benchmark. TTMs achieve **state-of-the-art performance** in point forecasting, with a **normalized MASE of 0.679**, while maintaining an **average fine-tuning time of just 2.5 minutes** on a single **A100 GPU**.  
 
 Details of the evaluation framework are provided below.
 
 ## Methodology
-TTMs are lightweight and extremely fast, making them suitable for few-shot fine-tuning on the target domain data.
-In the GIFT-Eval benchmark, we finetune TTMs independently on each dataset using either 20% of the training data or 200 samples, whichever is greater. TTM finetuning is pretty fast with an average finetune time of only 2.5 minutes in one A100 GPU. Since GIFT follows GlounsTS which allows the entire training data to be used as in-context, this approach can also be referred to as in-context 20% learning.
->>>>>>> a61f1c0b
+TTMs are **lightweight** and **extremely fast**, making them ideal for fine-tuning on target domain data.  
+
+In the **GIFT-Eval** benchmark, we fine-tune TTMs separately for each dataset, using **only 20%** of the training data for most datasets. However, for extremely short datasets (fewer than 200 fine-tuning samples), we adopt a 90% few-shot setting. Since GIFT follows GlounsTS framework which allows the entire training data to be used as in-context, this approach can also be referred to as in-context 20% learning.
 
 Each dataset is chronologically split into **train, validation, and test sets**. TTMs are fine-tuned on **random windows covering 20% of the training split**, validated on the validation set, and finally evaluated on the test set, with the reported performance reflecting this final evaluation.
 
